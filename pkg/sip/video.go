--- conflicted
+++ resolved
@@ -14,14 +14,6 @@
 	mrtp "github.com/livekit/media-sdk/rtp"
 	sdpv2 "github.com/livekit/media-sdk/sdp/v2"
 	"github.com/livekit/protocol/logger"
-)
-
-// VideoStatus represents the current state of the VideoManager
-type VideoStatus int
-
-const (
-	VideoStatusStopped VideoStatus = iota
-	VideoStatusStarted
 )
 
 var mainLoop *glib.MainLoop
@@ -78,11 +70,6 @@
 	pipeline *gst.Pipeline
 	recv     bool
 	send     bool
-<<<<<<< HEAD
-
-	mu       sync.Mutex
-=======
->>>>>>> 8b5260b8
 	status   VideoStatus
 }
 
@@ -284,55 +271,8 @@
 
 	v.log.Infow("video setup", "send", v.send, "recv", v.recv, "remote", v.remote.String(), "rtp_port", v.RtpPort(), "rtcp_port", v.RtcpPort())
 
-<<<<<<< HEAD
-	if v.send {
-		// Set up SIP RTP/RTCP output (our pipeline → SIP device)
-		rtpAddr := netip.AddrPortFrom(v.remote, media.Port)
-		v.rtpConn.SetDst(rtpAddr)
-
-		rtcpAddr := netip.AddrPortFrom(v.remote, media.RTCPPort)
-		v.rtcpConn.SetDst(rtcpAddr)
-		if w := v.sipRtpOut.Swap(v.rtpConn); w != nil {
-			_ = w.Close()
-		}
-		if w := v.sipRtcpOut.Swap(v.rtcpConn); w != nil {
-			_ = w.Close()
-		}
-
-		v.log.Infow("setting up video send to SIP", "remote", v.remote.String(), "port", media.Port)
-
-		// Set up callback for when WebRTC tracks are subscribed (WebRTC → SIP direction)
-		// This is needed to get video from WebRTC participants and send to SIP device
-		v.room.SetTrackCallback(func(ti *TrackInput) {
-			v.log.Infow("WebRTC video track subscribed - connecting WebRTC→SIP pipeline",
-				"hasRtpIn", ti.RtpIn != nil,
-				"hasRtcpIn", ti.RtcpIn != nil)
-
-			// Wrap RTP input with debug logging to track data flow
-			debugRtpIn := NewDebugReadCloser(ti.RtpIn, fmt.Sprintf("[%s] WebRTC→SIP RTP", v.label), 2*time.Second)
-
-			if r := v.webrtcRtpIn.Swap(debugRtpIn); r != nil {
-				_ = r.Close()
-			}
-			if w := v.webrtcRtcpIn.Swap(ti.RtcpIn); w != nil {
-				_ = w.Close()
-			}
-		})
-
-		// Trigger active participant update to invoke callback if tracks already exist
-		v.room.UpdateActiveParticipant("")
-	} else {
-		// If not sending to SIP, disable SIP output
-		if w := v.sipRtpOut.Swap(nil); w != nil {
-			_ = w.Close()
-		}
-		if w := v.sipRtcpOut.Swap(nil); w != nil {
-			_ = w.Close()
-		}
-=======
 	if err := v.setupOutput(media, v.recv); err != nil {
 		return fmt.Errorf("failed to setup video input: %w", err)
->>>>>>> 8b5260b8
 	}
 
 	if err := v.setupInput(media, v.send); err != nil {
@@ -348,14 +288,8 @@
 	v.mu.Lock()
 	defer v.mu.Unlock()
 
-<<<<<<< HEAD
-	if v.status == VideoStatusStarted {
-		v.log.Debugw("video manager already started, skipping")
-		return nil
-=======
 	if v.status != VideoStatusReady {
 		return fmt.Errorf("video manager must be ready to start, current status: %d", v.status)
->>>>>>> 8b5260b8
 	}
 
 	v.log.Debugw("starting video manager")
@@ -391,74 +325,25 @@
 	// SetState() is asynchronous - it returns immediately but the state transition takes time
 	// For bidirectional pipelines, this can take 100-5000ms depending on data flow
 	// If we send 200 OK before pipeline is ready, early RTP packets cause corruption (green artifacts)
-<<<<<<< HEAD
-	v.log.Infow("Waiting for GStreamer pipeline to reach PLAYING state...", "label", v.label)
-	changeReturn, currentState := v.pipeline.GetState(gst.StatePlaying, gst.ClockTime(5*time.Second))
-
-=======
 	v.log.Debugw("waiting for GStreamer pipeline to reach PLAYING state...")
 	changeReturn, currentState := v.pipeline.GetState(gst.StatePlaying, gst.ClockTime(5*time.Second))
->>>>>>> 8b5260b8
 	if changeReturn == gst.StateChangeFailure {
 		return fmt.Errorf("GStreamer pipeline failed to reach PLAYING state")
 	}
 
-<<<<<<< HEAD
-	if changeReturn == gst.StateChangeAsync {
-		v.log.Warnw("Pipeline still transitioning to PLAYING asynchronously", nil,
-			"current_state", currentState.String(),
-			"change_result", changeReturn.String(),
-			"note", "Pipeline will reach PLAYING once data flows - this is normal for unidirectional streams")
-	} else {
-		v.log.Infow("GStreamer pipeline is PLAYING and ready for RTP packets",
-			"current_state", currentState.String(),
-			"change_result", changeReturn.String())
-	}
-=======
 	v.log.Infow("GStreamer pipeline is PLAYING and ready for RTP packets",
 		"current_state", currentState.String(),
 		"change_result", changeReturn.String())
->>>>>>> 8b5260b8
 
 	v.status = VideoStatusStarted
 	return nil
 }
 
-<<<<<<< HEAD
-// Stop sets the pipeline to NULL state without closing resources
-// This allows the pipeline to be restarted later with Start()
-=======
->>>>>>> 8b5260b8
 func (v *VideoManager) Stop() error {
 	v.mu.Lock()
 	defer v.mu.Unlock()
 
 	if v.status == VideoStatusStopped {
-<<<<<<< HEAD
-		v.log.Debugw("video manager already stopped, skipping")
-		return nil
-	}
-
-	v.log.Debugw("stopping video manager")
-
-	if v.pipeline != nil {
-		if err := v.pipeline.SetState(gst.StateNull); err != nil {
-			return fmt.Errorf("failed to set GStreamer pipeline to null: %w", err)
-		}
-
-		// Wait for pipeline to reach NULL state
-		v.log.Debugw("waiting for GStreamer pipeline to reach NULL state...")
-		changeReturn, currentState := v.pipeline.GetState(gst.StateNull, gst.ClockTime(100*time.Millisecond))
-		if changeReturn == gst.StateChangeFailure {
-			return fmt.Errorf("GStreamer pipeline failed to reach NULL state")
-		}
-
-		v.log.Infow("GStreamer pipeline is NULL",
-			"current_state", currentState.String(),
-			"change_result", changeReturn.String())
-	}
-
-=======
 		return nil
 	}
 
@@ -487,7 +372,6 @@
 	v.recv = false
 	v.send = false
 
->>>>>>> 8b5260b8
 	v.status = VideoStatusStopped
 	return nil
 }