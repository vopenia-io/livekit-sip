--- conflicted
+++ resolved
@@ -88,13 +88,8 @@
 	participantTracks   map[string]ParticipantTracks
 	activeParticipant   string
 	trackMu             sync.Mutex
-<<<<<<< HEAD
-	trackCallback       TrackCallback        // Camera video callback
-	screenShareCallback TrackCallback        // Screen share callback
-=======
 	videoCallback       TrackCallback // Camera video callback
 	screenShareCallback TrackCallback // Screen share callback
->>>>>>> 8b5260b8
 	videoOut            *TrackOutput
 	// screenShareOut      *TrackOutput
 }
@@ -281,7 +276,6 @@
 			},
 			OnTrackUnsubscribed: func(track *webrtc.TrackRemote, pub *lksdk.RemoteTrackPublication, rp *lksdk.RemoteParticipant) {
 				r.log.Debugw("track unsubscribed", "kind", pub.Kind(), "participant", rp.Identity(), "pID", rp.SID(), "trackID", pub.SID(), "trackName", pub.Name())
-<<<<<<< HEAD
 
 				// Check if this is a screen share track that needs cleanup
 				if pub.Kind() == lksdk.TrackKindVideo && pub.Source() == livekit.TrackSource_SCREEN_SHARE {
@@ -290,8 +284,6 @@
 					return
 				}
 
-=======
->>>>>>> 8b5260b8
 				switch pub.Kind() {
 				case lksdk.TrackKindAudio:
 					// no-op
@@ -667,34 +659,6 @@
 		return
 	}
 
-<<<<<<< HEAD
-	// Check if this is a screen share track
-	if pub.Source() == livekit.TrackSource_SCREEN_SHARE {
-		log.Infow("🖥️ [Room] handling SCREEN SHARE track")
-
-		// Request HIGH quality for screenshare to ensure RTP data flows
-		if err := pub.SetVideoQuality(livekit.VideoQuality_HIGH); err != nil {
-			log.Errorw("🖥️ [Room] Failed to set screenshare video quality", err)
-		} else {
-			log.Infow("🖥️ [Room] Requested HIGH quality for screenshare track")
-		}
-
-		r.trackMu.Lock()
-		cb := r.screenShareCallback
-		r.trackMu.Unlock()
-
-		if cb != nil {
-			log.Infow("🖥️ [Room] Invoking screen share callback")
-			ti := NewTrackInput(track, pub, rp, conf)
-			go cb(ti)
-		} else {
-			log.Warnw("🖥️ [Room] No screen share callback registered", nil)
-		}
-		return // Don't process as regular video
-	}
-
-=======
->>>>>>> 8b5260b8
 	log.Infow("handling new video track")
 
 	id := rp.Identity()
